package org.jenkinsci.plugins.sma;

import com.sforce.soap.metadata.*;
import com.sforce.soap.partner.Connector;
import com.sforce.soap.partner.LoginResult;
import com.sforce.soap.partner.PartnerConnection;
import com.sforce.ws.ConnectorConfig;

import java.io.ByteArrayOutputStream;
import java.text.DecimalFormat;
import java.util.logging.Level;
import java.util.logging.Logger;

/**
 * This class handles the API connection and actions against the Salesforce instance
 *
 */
public class SMAConnection
{
    private static final Logger LOG = Logger.getLogger(SMAConnection.class.getName());

    private final ConnectorConfig initConfig = new ConnectorConfig();
    private final ConnectorConfig metadataConfig = new ConnectorConfig();
    private final ConnectorConfig toolingConfig = new ConnectorConfig();

    private final MetadataConnection metadataConnection;
    private final PartnerConnection partnerConnection;

    private final String pollWaitString;
    private final String maxPollString;

    private DeployResult deployResult;
    private DeployDetails deployDetails;
    private double API_VERSION;

    /**
     * Constructor that sets up the connection to a Salesforce organization
     *
     * @param username
     * @param password
     * @param securityToken
     * @param server
     * @param pollWaitString
     * @param maxPollString
     * @param proxyServer
     * @param proxyUser
     * @param proxyPort
     * @param proxyPass
     * @throws Exception
     */
    public SMAConnection(String username,
                         String password,
                         String securityToken,
                         String server,
                         String pollWaitString,
                         String maxPollString,
                         String proxyServer,
                         String proxyUser,
                         String proxyPass,
                         Integer proxyPort) throws Exception
    {
        API_VERSION = Double.valueOf(SMAMetadataTypes.getAPIVersion());
        this.pollWaitString = pollWaitString;
        this.maxPollString = maxPollString;

        String endpoint = server + "/services/Soap/u/" + String.valueOf(API_VERSION);

        initConfig.setUsername(username);
        initConfig.setPassword(password + securityToken);
        initConfig.setAuthEndpoint(endpoint);
        initConfig.setServiceEndpoint(endpoint);
        initConfig.setManualLogin(true);

        //Proxy support
        if (!proxyServer.isEmpty()) {
            initConfig.setProxy(proxyServer, proxyPort);
            if (!proxyPass.isEmpty()) {
                initConfig.setProxyUsername(proxyUser);
                initConfig.setProxyPassword(proxyPass);
            }
        }



        partnerConnection = Connector.newConnection(initConfig);

        LoginResult loginResult = new LoginResult();

        loginResult = partnerConnection.login(initConfig.getUsername(), initConfig.getPassword());
        metadataConfig.setServiceEndpoint(loginResult.getMetadataServerUrl());
        metadataConfig.setSessionId(loginResult.getSessionId());
        metadataConfig.setProxy(initConfig.getProxy());
        metadataConfig.setProxyUsername(initConfig.getProxyUsername());
        metadataConfig.setProxyPassword(initConfig.getProxyPassword());

        metadataConnection = new MetadataConnection(metadataConfig);
    }

    /**
     * Sets configuration and performs the deployment of metadata to a Salesforce organization
     *
     * @param bytes
     * @param validateOnly
     * @param testLevel
     * @param specifiedTests
     * @return
     * @throws Exception
     */
    public boolean deployToServer(ByteArrayOutputStream bytes,
                                  boolean validateOnly,
                                  TestLevel testLevel,
                                  String[] specifiedTests) throws Exception
    {
        DeployOptions deployOptions = new DeployOptions();
        deployOptions.setPerformRetrieve(false);
        deployOptions.setRollbackOnError(true);
        deployOptions.setSinglePackage(true);
        deployOptions.setCheckOnly(validateOnly);
<<<<<<< HEAD
        deployOptions.setTestLevel(testLevel);

        LOG.log(Level.INFO, "Test Level is set to " + testLevel);
=======
>>>>>>> 7a17e18d

        if (testLevel.equals(TestLevel.RunSpecifiedTests))
        {
            if (specifiedTests.length > 0)
            {
                deployOptions.setTestLevel(testLevel);
                deployOptions.setRunTests(specifiedTests);
            }
            else
            {
                deployOptions.setTestLevel(TestLevel.NoTestRun);
            }
        }
        else
        {
            deployOptions.setTestLevel(testLevel);
        }

        AsyncResult asyncResult = metadataConnection.deploy(bytes.toByteArray(), deployOptions);
        String asyncResultId = asyncResult.getId();

        int poll = 0;
        int maxPoll = Integer.valueOf(maxPollString);
        long pollWait = Long.valueOf(pollWaitString);
        boolean fetchDetails;
        do
        {
            Thread.sleep(pollWait);

            if (poll++ > maxPoll)
            {
                throw new Exception("[SMA] Request timed out. You can check the results later by using this AsyncResult Id: " + asyncResultId);
            }

            // Only fetch the details every three poll attempts
            fetchDetails = (poll % 3 == 0);
            deployResult = metadataConnection.checkDeployStatus(asyncResultId, fetchDetails);
        }
        while (!deployResult.isDone());

        // This is more to do with errors related to Salesforce. Actual deployment failures are not returned as error codes.
        if (!deployResult.isSuccess() && deployResult.getErrorStatusCode() != null)
        {
            throw new Exception(deployResult.getErrorStatusCode() + " msg:" + deployResult.getErrorMessage());
        }

        if (!fetchDetails)
        {
            // Get the final result with details if we didn't do it in the last attempt.
            deployResult = metadataConnection.checkDeployStatus(asyncResultId, true);
        }

        deployDetails = deployResult.getDetails();

        return deployResult.isSuccess();
    }

    /**
     * Returns a formatted string of test failures for printing to the Jenkins console
     *
     * @return
     */
    public String getTestFailures()
    {
        RunTestsResult rtr = deployDetails.getRunTestResult();
        StringBuilder buf = new StringBuilder();
        if (rtr.getFailures().length > 0)
        {
            buf.append("[SMA] Test Failures\n");
            for (RunTestFailure failure : rtr.getFailures())
            {
                String n = (failure.getNamespace() == null ? "" :
                        (failure.getNamespace() + ".")) + failure.getName();
                buf.append("Test failure, method: " + n + "." +
                        failure.getMethodName() + " -- " +
                        failure.getMessage() + " stack " +
                        failure.getStackTrace() + "\n\n");
            }
        }

        return buf.toString();
    }

    /**
     * Returns a formatted string of component failures for printing to the Jenkins console
     *
     * @return
     */
    public String getComponentFailures()
    {
        DeployMessage messages[] = deployDetails.getComponentFailures();
        StringBuilder buf = new StringBuilder();
        for (DeployMessage message : messages)
        {
            if (!message.isSuccess())
            {
                buf.append("[SMA] Component Failures\n");
                if (buf.length() == 0)
                {
                    buf = new StringBuilder("\nFailures:\n");
                }

                String loc = (message.getLineNumber() == 0 ? "" :
                        ("(" + message.getLineNumber() + "," +
                                message.getColumnNumber() + ")"));

                if (loc.length() == 0
                        && !message.getFileName().equals(message.getFullName()))
                {
                    loc = "(" + message.getFullName() + ")";
                }
                buf.append(message.getFileName() + loc + ":" +
                        message.getProblem()).append('\n');
            }
        }

        return buf.toString();
    }

    /**
     * Returns a formatted string of the code coverage information for this deployment
     *
     * @return
     */
    public String getCodeCoverage()
    {
        RunTestsResult rtr = deployDetails.getRunTestResult();
        StringBuilder buf = new StringBuilder();
        DecimalFormat df = new DecimalFormat("#.##");

        //Get the individual coverage results
        CodeCoverageResult[] ccresult = rtr.getCodeCoverage();
        if (ccresult.length > 0);
        {
            buf.append("[SMA] Code Coverage Results\n");

            double loc = 0;
            double locUncovered = 0;
            for (CodeCoverageResult ccr : ccresult)
            {
                buf.append(ccr.getName() + ".cls");
                buf.append(" -- ");
                loc = ccr.getNumLocations();
                locUncovered = ccr.getNumLocationsNotCovered();

                double coverage = 0;
                if (loc > 0)
                {
                    coverage = calculateCoverage(locUncovered, loc);
                }

                buf.append(df.format(coverage) + "%\n");
            }

            // Get the total code coverage for this deployment
            double totalCoverage = getTotalCodeCoverage(ccresult);
            buf.append("\nTotal code coverage for this deployment -- ");
            buf.append(df.format(totalCoverage) + "%\n");
        }

        return buf.toString();
    }

    /**
     * Returns a formatted string of code coverage warnings for printing to the Jenkins console
     *
     * @return
     */
    public String getCodeCoverageWarnings()
    {
        RunTestsResult rtr = deployDetails.getRunTestResult();
        StringBuilder buf = new StringBuilder();
        CodeCoverageWarning[] ccwarn = rtr.getCodeCoverageWarnings();
        if (ccwarn.length > 0);
        {
            buf.append("[SMA] Code Coverage Warnings\n");
            for (CodeCoverageWarning ccw : ccwarn)
            {
                buf.append("Code coverage issue");
                if (ccw.getName() != null)
                {
                    String n = (ccw.getNamespace() == null ? "" :
                            (ccw.getNamespace() + ".")) + ccw.getName();
                    buf.append(", class: " + n);
                }
                buf.append(" -- " + ccw.getMessage() + "\n");
            }
        }

        return buf.toString();
    }

    /**
     * Returns the DeployDetails from this deployment
     *
     * @return
     */
    public DeployDetails getDeployDetails()
    {
        return deployDetails;
    }

    /**
     * Sets the DeployDetails for this deployment. For unit tests
     *
     * @param deployDetails
     */
    public void setDeployDetails(DeployDetails deployDetails)
    {
        this.deployDetails = deployDetails;
    }

    /**
     * Helper method to calculate the total code coverage in this deployment
     *
     * @param ccresult
     * @return
     */
    private Double getTotalCodeCoverage(CodeCoverageResult[] ccresult)
    {
        double totalLoc = 0;
        double totalLocUncovered = 0;

        if (ccresult.length > 0);
        {
            for (CodeCoverageResult ccr : ccresult)
            {
                totalLoc += ccr.getNumLocations();
                totalLocUncovered += ccr.getNumLocationsNotCovered();
            }
        }

        // Determine the coverage
        double coverage = 0;
        if (totalLoc > 0)
        {
            coverage = calculateCoverage(totalLocUncovered, totalLoc);
        }

        return coverage;
    }

    /**
     * Helper method to calculate the double for the coverage
     *
     * @param totalLocUncovered
     * @param totalLoc
     * @return
     */
    private double calculateCoverage(double totalLocUncovered, double totalLoc)
    {
        return (1 - (totalLocUncovered / totalLoc)) * 100;
    }
}<|MERGE_RESOLUTION|>--- conflicted
+++ resolved
@@ -116,13 +116,8 @@
         deployOptions.setRollbackOnError(true);
         deployOptions.setSinglePackage(true);
         deployOptions.setCheckOnly(validateOnly);
-<<<<<<< HEAD
-        deployOptions.setTestLevel(testLevel);
-
-        LOG.log(Level.INFO, "Test Level is set to " + testLevel);
-=======
->>>>>>> 7a17e18d
-
+
+        // We need to make sure there are actually tests supplied for RunSpecifiedTests
         if (testLevel.equals(TestLevel.RunSpecifiedTests))
         {
             if (specifiedTests.length > 0)
