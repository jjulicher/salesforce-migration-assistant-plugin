--- conflicted
+++ resolved
@@ -34,25 +34,6 @@
      */
     public SMARunner(EnvVars jobVariables, String prTargetBranch, SMAJenkinsCIOrgSettings orgSettings) throws Exception {
         // Get envvars to initialize SMAGit
-<<<<<<< HEAD
-        Boolean shaOverride = false;
-        currentCommit = jobVariables.get("GIT_COMMIT");
-        Boolean ghprbJob = (jobVariables.get("ghprbSourceBranch") != null);
-        String buildCause = jobVariables.get("BUILD_CAUSE");
-        String pathToWorkspace = jobVariables.get("WORKSPACE");
-        String jobName = jobVariables.get("JOB_NAME");
-        String buildNumber = jobVariables.get("BUILD_NUMBER");
-        String excludeRegex = jobVariables.get("EXCLUDE_REGEX");
-
-        replaceVariablesInMap(jobVariables);
-
-        if(buildCause == null){
-            buildCause = "Unknown";
-        }
-
-        if (jobVariables.containsKey("GIT_PREVIOUS_SUCCESSFUL_COMMIT"))
-        {
-=======
         Boolean shaOverride  = false;
         this.pathToWorkspace = jobVariables.get("WORKSPACE");
         String jobName       = jobVariables.get("JOB_NAME");
@@ -61,7 +42,6 @@
         if (null != orgSettings && null != orgSettings.getGitSha1()) {
             previousCommit = orgSettings.getGitSha1();
         } else if (null == orgSettings && jobVariables.containsKey("GIT_PREVIOUS_SUCCESSFUL_COMMIT")) {
->>>>>>> dfd5dd58
             previousCommit = jobVariables.get("GIT_PREVIOUS_SUCCESSFUL_COMMIT");
         } else {
             deployAll = true;
@@ -69,19 +49,11 @@
         if (jobVariables.containsKey("SMA_DEPLOY_ALL_METADATA")) {
             deployAll = Boolean.valueOf(jobVariables.get("SMA_DEPLOY_ALL_METADATA"));
         }
-<<<<<<< HEAD
-
-        if (jobVariables.containsKey("SMA_PREVIOUS_COMMIT_OVERRIDE")
-            && !jobVariables.get("SMA_PREVIOUS_COMMIT_OVERRIDE").isEmpty()){
-                shaOverride = true;
-                previousCommit = jobVariables.get("SMA_PREVIOUS_COMMIT_OVERRIDE");
-=======
         if (jobVariables.containsKey("SMA_PREVIOUS_COMMIT_OVERRIDE")
                 && !jobVariables.get("SMA_PREVIOUS_COMMIT_OVERRIDE").isEmpty()
         ) {
             shaOverride = true;
             previousCommit = jobVariables.get("SMA_PREVIOUS_COMMIT_OVERRIDE");
->>>>>>> dfd5dd58
         }
         // Configure using pull request logic
         if (!prTargetBranch.isEmpty() && !shaOverride) {
@@ -95,21 +67,7 @@
         } else { // Configure using the previous successful commit for this job
             git = new SMAGit(pathToWorkspace, previousCommit, SMAGit.Mode.STD);
         }
-<<<<<<< HEAD
-        // Configure for all the metadata
-        else if (deployAll)
-        {
-            git = new SMAGit(pathToWorkspace, currentCommit, null, SMAGit.Mode.INI);
-        }
-        // Configure using the previous successful commit for this job
-        else
-        {
-            git = new SMAGit(pathToWorkspace, currentCommit, previousCommit, excludeRegex, SMAGit.Mode.STD);
-        }
-
-=======
         currentCommit    = git.getCurrentCommit();
->>>>>>> dfd5dd58
         rollbackLocation = pathToWorkspace + "/sma/rollback" + jobName + buildNumber + ".zip";
     }
 
@@ -325,25 +283,7 @@
         return rollbackLocation;
     }
 
-<<<<<<< HEAD
-    private void replaceVariablesInMap(EnvVars jobVariables){
-        for(String key: jobVariables.keySet()){
-            replaceVariablesInMap(jobVariables, key);
-        }
-    }
-
-    private void replaceVariablesInMap(EnvVars jobVariables, String jobKey){
-        String withVariables = jobVariables.get(jobKey);
-        if(withVariables != null && withVariables.contains("$")){
-            for(String key: jobVariables.keySet()){
-                if(withVariables.contains("$" + key)){
-                    jobVariables.put(jobKey, withVariables.replace(key, jobVariables.get(key)));
-                }
-            }
-        }
-=======
     public String getCurrentCommit() {
         return this.currentCommit;
->>>>>>> dfd5dd58
     }
 }