--- conflicted
+++ resolved
@@ -4,14 +4,10 @@
 import org.eclipse.jgit.api.Git;
 import org.eclipse.jgit.api.errors.GitAPIException;
 import org.eclipse.jgit.diff.DiffEntry;
-<<<<<<< HEAD
-import org.eclipse.jgit.lib.*;
-=======
 import org.eclipse.jgit.lib.Constants;
 import org.eclipse.jgit.lib.ObjectId;
 import org.eclipse.jgit.lib.ObjectReader;
 import org.eclipse.jgit.lib.Repository;
->>>>>>> dfd5dd58
 import org.eclipse.jgit.revwalk.RevCommit;
 import org.eclipse.jgit.revwalk.RevTree;
 import org.eclipse.jgit.revwalk.RevWalk;
@@ -31,25 +27,16 @@
  * Wrapper for git interactions using jGit.
  */
 public class SMAGit {
-<<<<<<< HEAD
-    public enum Mode {STD, INI, PRB}
-=======
     public enum Mode { STD, INI, PRB }
->>>>>>> dfd5dd58
 
     private final String SOURCEDIR = "src/";
 
     private Git git;
     private Repository repository;
     private List<DiffEntry> diffs;
-<<<<<<< HEAD
     private String prevCommit, curCommit;
     private Pattern _excludePattern;
     private Set<String> excludedFiles = new TreeSet<String>();
-=======
-    private String previousCommit, currentCommit;
-
->>>>>>> dfd5dd58
     private static final Logger LOG = Logger.getLogger(SMAGit.class.getName());
 
     public SMAGit(String pathToWorkspace,
@@ -70,7 +57,6 @@
      */
     public SMAGit(String pathToWorkspace,
                   String diffAgainst,
-<<<<<<< HEAD
                   String excludeRegex,
                   Mode smaMode) throws Exception {
 
@@ -84,22 +70,6 @@
         repository = builder.setGitDir(repoDir).readEnvironment().build();
         git = new Git(repository);
 
-        this.curCommit = getCurrentCommit(repository, curCommit);
-
-        if (smaMode == Mode.PRB) {
-            ObjectId branchId = repository.resolve("refs/remotes/origin/" + diffAgainst);
-            RevCommit targetCommit = new RevWalk(repository).parseCommit(branchId);
-            this.prevCommit = targetCommit.getName();
-        } else if (smaMode == Mode.STD) {
-            this.prevCommit = getPreviousCommit(diffAgainst);
-=======
-                  Mode smaMode) throws Exception
-    {
-        File repoDir = new File(pathToWorkspace + "/.git");
-        FileRepositoryBuilder builder = new FileRepositoryBuilder();
-        this.repository = builder.setGitDir(repoDir).readEnvironment().build();
-        this.git = new Git(repository);
-
         updateLocalRefSpecs(git);
         this.currentCommit = retrieveCommitId(repository, Constants.HEAD);
 
@@ -109,17 +79,17 @@
         } else if (smaMode == Mode.STD) {
             this.previousCommit = diffAgainst;
         }
+
         if (smaMode != Mode.INI) {
             getDiffs();
->>>>>>> dfd5dd58
-        }
-    }
-
-<<<<<<< HEAD
-        if (smaMode != Mode.INI) {
-            getDiffs();
-=======
-    /**
+        }
+    }
+
+    public Set<String> getExcludedFiles() {
+        return excludedFiles;
+    }
+
+   /**
      *
      * @param repository
      * @param revStr
@@ -131,6 +101,7 @@
         RevCommit commit = new RevWalk(repository).parseCommit(id);
         return commit.getName();
     }
+    
 
     /**
      *
@@ -142,33 +113,7 @@
             git.fetch().setRefSpecs(new RefSpec("refs/heads/*:refs/remotes/origin/*")).call();
         } catch (Exception e) {
             LOG.warning("Error while fetching ref heads and remotes: " + e.getMessage());
->>>>>>> dfd5dd58
-        }
-    }
-
-    public Set<String> getExcludedFiles() {
-        return excludedFiles;
-    }
-
-    private String getCurrentCommit(Repository repository, String curCommit) throws IOException {
-        if (curCommit != null && !curCommit.isEmpty()) {
-            return curCommit;
-        } else {
-            Ref head = repository.getRef("refs/heads/master");
-            return head.getName();
-        }
-
-    }
-
-    private String getPreviousCommit(String preCommit) throws IOException, GitAPIException {
-        if (preCommit == null || preCommit.isEmpty()) {
-            Iterable<RevCommit> revCommitIterable = git.log().call();
-            RevWalk walk = ((RevWalk) revCommitIterable);
-            walk.next(); //current commit;
-            RevCommit prevCommit = walk.next(); //previous commit;
-            return prevCommit.getName();
-        }
-        return preCommit;
+        }
     }
 
     /**
@@ -183,16 +128,9 @@
         for (DiffEntry diff : diffs) {
             if (diff.getChangeType().toString().equals("ADD")) {
                 String item = SMAUtility.checkMeta(diff.getNewPath());
-<<<<<<< HEAD
-                if (!additions.containsKey(item)
-                        && item.contains(SOURCEDIR)
-                        && shouldNotBeExcluded(item)) {
-                    additions.put(diff.getNewPath(), getBlob(diff.getNewPath(), curCommit));
-=======
 
                 if (!additions.containsKey(item) && item.contains(SOURCEDIR)) {
                     additions.put(diff.getNewPath(), getBlob(diff.getNewPath(), getCurrentCommit()));
->>>>>>> dfd5dd58
                 }
             }
         }
@@ -217,21 +155,16 @@
      *
      * @return The ArrayList containing all of the items that were deleted in the current commit.
      */
-    public Map<String, byte[]> getDeletedMetadata() throws Exception {
+    public Map<String, byte[]> getDeletedMetadata() throws Exception
+    {
         Map<String, byte[]> deletions = new HashMap<String, byte[]>();
 
         for (DiffEntry diff : diffs) {
             if (diff.getChangeType().toString().equals("DELETE")) {
                 String item = SMAUtility.checkMeta(diff.getOldPath());
-<<<<<<< HEAD
-                if (!deletions.containsKey(item) && item.contains(SOURCEDIR)
-                        && shouldNotBeExcluded(item)) {
-                    deletions.put(diff.getOldPath(), getBlob(diff.getOldPath(), prevCommit));
-=======
 
                 if (!deletions.containsKey(item) && item.contains(SOURCEDIR)) {
                     deletions.put(diff.getOldPath(), getBlob(diff.getOldPath(), getPreviousCommit()));
->>>>>>> dfd5dd58
                 }
             }
         }
@@ -251,15 +184,9 @@
         for (DiffEntry diff : diffs) {
             if (diff.getChangeType().toString().equals("MODIFY")) {
                 String item = SMAUtility.checkMeta(diff.getNewPath());
-<<<<<<< HEAD
-                if (!modifiedMetadata.containsKey(item) && item.contains(SOURCEDIR)
-                        && shouldNotBeExcluded(item)) {
-                    modifiedMetadata.put(diff.getNewPath(), getBlob(diff.getNewPath(), curCommit));
-=======
 
                 if (!modifiedMetadata.containsKey(item) && item.contains(SOURCEDIR)) {
                     modifiedMetadata.put(diff.getNewPath(), getBlob(diff.getNewPath(), getCurrentCommit()));
->>>>>>> dfd5dd58
                 }
             }
         }
@@ -277,14 +204,9 @@
         for (DiffEntry diff : diffs) {
             if (diff.getChangeType().toString().equals("MODIFY")) {
                 String item = SMAUtility.checkMeta(diff.getOldPath());
-<<<<<<< HEAD
-                if (!originalMetadata.containsKey(item) && item.contains(SOURCEDIR)) {
-                    originalMetadata.put(diff.getOldPath(), getBlob(diff.getOldPath(), prevCommit));
-=======
 
                 if (!originalMetadata.containsKey(item) && item.contains(SOURCEDIR)) {
                     originalMetadata.put(diff.getOldPath(), getBlob(diff.getOldPath(), getPreviousCommit()));
->>>>>>> dfd5dd58
                 }
             }
         }
@@ -303,27 +225,6 @@
         byte[] data;
 
         ObjectId commitId = repository.resolve(commit);
-<<<<<<< HEAD
-
-        ObjectReader reader = repository.newObjectReader();
-        RevWalk revWalk = new RevWalk(reader);
-        RevCommit revCommit = revWalk.parseCommit(commitId);
-        RevTree tree = revCommit.getTree();
-        TreeWalk treeWalk = TreeWalk.forPath(reader, repoItem, tree);
-
-        if (treeWalk != null) {
-            ObjectLoader loader = reader.open(treeWalk.getObjectId(0));
-            if (loader.isLarge()) {
-                //handle large object.
-                ByteArrayOutputStream outputStream = new ByteArrayOutputStream();
-                loader.copyTo(outputStream);
-                data = outputStream.toByteArray();
-            } else {
-                data = loader.getBytes();
-            }
-        } else {
-            throw new IllegalStateException("Did not find expected file '" + repoItem + "'");
-=======
         ObjectReader reader = null;
         try {
             reader = repository.newObjectReader();
@@ -339,7 +240,6 @@
             }
         } finally {
             if (null != reader) { reader.close(); }
->>>>>>> dfd5dd58
         }
         return data;
     }
@@ -352,25 +252,6 @@
      */
     public Map<String, byte[]> getAllMetadata() throws Exception {
         Map<String, byte[]> contents = new HashMap<String, byte[]>();
-<<<<<<< HEAD
-        ObjectReader reader = repository.newObjectReader();
-        ObjectId commitId = repository.resolve(curCommit);
-        RevWalk revWalk = new RevWalk(reader);
-        RevCommit commit = revWalk.parseCommit(commitId);
-        RevTree tree = commit.getTree();
-        TreeWalk treeWalk = new TreeWalk(reader);
-        treeWalk.addTree(tree);
-        treeWalk.setRecursive(false);
-
-        while (treeWalk.next()) {
-            if (treeWalk.isSubtree()) {
-                treeWalk.enterSubtree();
-            } else {
-                String member = treeWalk.getPathString();
-                if (member.contains(SOURCEDIR)) {
-                    byte[] data = getBlob(member, curCommit);
-                    contents.put(member, data);
-=======
         ObjectReader reader = null;
         try {
             reader = repository.newObjectReader();
@@ -391,7 +272,6 @@
                         byte[] data = getBlob(member, getCurrentCommit());
                         contents.put(member, data);
                     }
->>>>>>> dfd5dd58
                 }
             }
         } finally {
@@ -413,7 +293,7 @@
     public boolean updatePackageXML(String workspace,
                                     String userName,
                                     String userEmail,
-                                    SMAPackage manifest) throws Exception {
+                                    SMAPackage manifest) throws Exception
         File packageXml;
 
         // Only need to update the manifest if we have additions or deletions
@@ -453,21 +333,12 @@
         return git;
     }
 
-<<<<<<< HEAD
-    public String getPrevCommit() {
-        return prevCommit;
-    }
-
-    public String getCurCommit() {
-        return curCommit;
-=======
     public String getPreviousCommit() {
         return previousCommit;
     }
 
     public String getCurrentCommit() {
         return currentCommit;
->>>>>>> dfd5dd58
     }
 
     /**
