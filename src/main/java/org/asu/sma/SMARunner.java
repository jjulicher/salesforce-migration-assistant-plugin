--- conflicted
+++ resolved
@@ -144,14 +144,6 @@
         return deleteMetadata;
     }
 
-<<<<<<< HEAD
-    /**
-     * Returns a map with the file name mapped to the byte contents of the metadata
-     *
-     * @return
-     * @throws Exception
-     */
-=======
     public List<SMAMetadata> getRollbackMetadata() throws Exception
     {
         if (deleteMetadata.isEmpty())
@@ -174,7 +166,12 @@
         return rollbackAdditions;
     }
 
->>>>>>> 7f2f7617
+    /**
+     * Returns a map with the file name mapped to the byte contents of the metadata
+     *
+     * @return
+     * @throws Exception
+     */
     public Map<String, byte[]> getDeploymentData() throws Exception
     {
         if (deployMetadata.isEmpty())
@@ -185,12 +182,6 @@
         return getData(deployMetadata, currentCommit);
     }
 
-    /**
-     * Returns a map with the file name mapped to the byte contents of the metadata. Used for rollback creation
-     *
-     * @return
-     * @throws Exception
-     */
     public Map<String, byte[]> getRollbackData() throws Exception
     {
         if (rollbackMetadata.isEmpty())
