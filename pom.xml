--- conflicted
+++ resolved
@@ -99,11 +99,7 @@
         <dependency>
             <groupId>org.eclipse.jgit</groupId>
             <artifactId>org.eclipse.jgit</artifactId>
-<<<<<<< HEAD
-            <version>3.7.1.201504261725-r</version>
-=======
             <version>4.5.0.201609210915-r</version>
->>>>>>> dfd5dd58
         </dependency>
         <dependency>
             <groupId>junit</groupId>
@@ -119,28 +115,17 @@
         <dependency>
             <groupId>com.force.api</groupId>
             <artifactId>force-wsc</artifactId>
-<<<<<<< HEAD
             <version>37.0.3</version>
-=======
-            <version>36.0.0</version>
->>>>>>> dfd5dd58
         </dependency>
         <dependency>
             <groupId>com.force.api</groupId>
             <artifactId>force-partner-api</artifactId>
-<<<<<<< HEAD
             <version>37.0.3</version>
-=======
-            <version>36.0.0</version>
->>>>>>> dfd5dd58
         </dependency>
         <dependency>
             <groupId>com.force.api</groupId>
             <artifactId>force-metadata-api</artifactId>
-<<<<<<< HEAD
             <version>37.0.3</version>
-=======
-            <version>36.0.0</version>
         </dependency>
         <dependency>
             <groupId>commons-beanutils</groupId>
@@ -151,7 +136,6 @@
             <groupId>commons-configuration</groupId>
             <artifactId>commons-configuration</artifactId>
             <version>1.10</version>
->>>>>>> dfd5dd58
         </dependency>
     </dependencies>
 </project>